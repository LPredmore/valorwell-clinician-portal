--- conflicted
+++ resolved
@@ -1,9 +1,5 @@
-<<<<<<< HEAD
 
 import { useState, useEffect, useMemo } from 'react';
-=======
-import { useState, useEffect } from 'react';
->>>>>>> 089b8328
 import { useQuery } from '@tanstack/react-query';
 import { supabase, getOrCreateVideoRoom } from '@/integrations/supabase/client'; // Assuming getOrCreateVideoRoom is still needed
 import { useToast } from '@/hooks/use-toast';
@@ -11,12 +7,7 @@
 import { DateTime } from 'luxon';
 import { Appointment } from '@/types/appointment'; // Ensure this path is correct
 
-<<<<<<< HEAD
 // Define the structure of the raw appointment data from Supabase
-=======
-// Define the structure of the raw data Supabase returns for an appointment
-// This includes the 'clients' nested object from the join.
->>>>>>> 089b8328
 interface RawSupabaseAppointment {
   id: string;
   client_id: string;
@@ -29,20 +20,12 @@
   recurring_group_id: string | null;
   video_room_url: string | null;
   notes: string | null;
-<<<<<<< HEAD
   // Supabase returns joined clients as a direct object, not an array
   clients: {
     client_first_name: string | null;
     client_last_name: string | null;
     client_preferred_name: string | null;
   } | null;
-=======
-  clients: { // This is the object returned by Supabase for the 'clients (...)' join
-    client_first_name: string | null;
-    client_last_name: string | null;
-    client_preferred_name: string | null;
-  } | null; // The entire 'clients' object can be null if no joined client
->>>>>>> 089b8328
 }
 
 export const useAppointments = (
@@ -127,7 +110,76 @@
         .eq('clinician_id', formattedClinicianId)
         .eq('status', 'scheduled'); // Adjust status filter as needed
 
-<<<<<<< HEAD
+      if (fromUTCISO) {
+        query = query.gte('start_at', fromUTCISO);
+      }
+      if (toUTCISO) {
+        // For 'to' date, we usually want to include appointments that start *before or on* this day's end.
+        // If toUTCISO represents the end of the target day, lte('start_at', toUTCISO) is appropriate.
+        query = query.lte('start_at', toUTCISO);
+      }
+
+      query = query.order('start_at', { ascending: true });
+
+      const { data: rawData, error: queryError } = await query.returns<RawSupabaseAppointment[]>();
+
+      if (queryError) {
+        console.error('[useAppointments] Error fetching appointments:', queryError);
+        throw new Error(queryError.message);
+      }
+
+      console.log(`[useAppointments] Fetched ${rawData?.length || 0} raw appointments.`);
+      if (rawData && rawData.length > 0) {
+        console.log('[useAppointments] Sample raw appointment from Supabase:', JSON.stringify(rawData[0], null, 2));
+        console.log('[useAppointments] Sample raw appointment.clients:', JSON.stringify(rawData[0].clients, null, 2));
+      }
+
+      // Transform raw Supabase data to our frontend Appointment type
+      const formattedResult = (rawData || []).map((rawAppt: RawSupabaseAppointment): Appointment => {
+        // 'rawAppt.clients' is the OBJECT (or null) from Supabase join
+        const clientDataFromQuery = rawAppt.clients; 
+        
+        // Destructure to separate raw 'clients' object from other fields
+        // This prevents the raw 'clients' (plural) from Supabase being spread into formattedAppointment
+        // if our Appointment type uses 'client' (singular).
+        const { clients, ...coreAppointmentFields } = rawAppt;
+
+        return {
+          ...coreAppointmentFields, // Contains id, clinician_id, client_id, start_at, end_at, type, status etc.
+                                   // start_at and end_at are already UTC ISO strings, pass them directly.
+          client: clientDataFromQuery ? {
+            client_first_name: clientDataFromQuery.client_first_name || '',
+            client_last_name: clientDataFromQuery.client_last_name || '',
+            client_preferred_name: clientDataFromQuery.client_preferred_name || '',
+          } : undefined,
+          clientName: clientDataFromQuery ?
+            // **PREVIOUS POTENTIAL ERROR WAS HERE:** Ensured all references are to clientDataFromQuery
+            `${clientDataFromQuery.client_preferred_name || clientDataFromQuery.client_first_name || ''} ${clientDataFromQuery.client_last_name || ''}`.trim() :
+            'Unknown Client',
+          // formattedDate, formattedStartTime, formattedEndTime are display properties.
+          // It's generally better to compute them in the component or a view-specific hook
+          // when the target timezone for display is known, rather than pre-populating them here
+          // without that context or making this hook timezone-dependent for display.
+        };
+      });
+
+      return formattedResult;
+        };
+      });
+
+        // Apply date range filters if provided
+        if (fromUTC) {
+          query = query.gte('start_at', fromUTC);
+        }
+        
+        if (toUTC) {
+          query = query.lte('start_at', toUTC);
+        }
+        
+        query = query.order('start_at', { ascending: true });
+
+        const { data, error } = await query;
+
         if (error) {
           console.error('[useAppointments] Error fetching appointments:', error);
           throw new Error(error.message);
@@ -168,62 +220,17 @@
               'Unknown Client'
           };
         });
-=======
-      if (fromUTCISO) {
-        query = query.gte('start_at', fromUTCISO);
-      }
-      if (toUTCISO) {
-        // For 'to' date, we usually want to include appointments that start *before or on* this day's end.
-        // If toUTCISO represents the end of the target day, lte('start_at', toUTCISO) is appropriate.
-        query = query.lte('start_at', toUTCISO);
-      }
-
-      query = query.order('start_at', { ascending: true });
->>>>>>> 089b8328
-
-      const { data: rawData, error: queryError } = await query.returns<RawSupabaseAppointment[]>();
-
-      if (queryError) {
-        console.error('[useAppointments] Error fetching appointments:', queryError);
-        throw new Error(queryError.message);
-      }
-
-      console.log(`[useAppointments] Fetched ${rawData?.length || 0} raw appointments.`);
-      if (rawData && rawData.length > 0) {
-        console.log('[useAppointments] Sample raw appointment from Supabase:', JSON.stringify(rawData[0], null, 2));
-        console.log('[useAppointments] Sample raw appointment.clients:', JSON.stringify(rawData[0].clients, null, 2));
-      }
-
-      // Transform raw Supabase data to our frontend Appointment type
-      const formattedResult = (rawData || []).map((rawAppt: RawSupabaseAppointment): Appointment => {
-        // 'rawAppt.clients' is the OBJECT (or null) from Supabase join
-        const clientDataFromQuery = rawAppt.clients; 
-        
-        // Destructure to separate raw 'clients' object from other fields
-        // This prevents the raw 'clients' (plural) from Supabase being spread into formattedAppointment
-        // if our Appointment type uses 'client' (singular).
-        const { clients, ...coreAppointmentFields } = rawAppt;
-
-        return {
-          ...coreAppointmentFields, // Contains id, clinician_id, client_id, start_at, end_at, type, status etc.
-                                   // start_at and end_at are already UTC ISO strings, pass them directly.
-          client: clientDataFromQuery ? {
-            client_first_name: clientDataFromQuery.client_first_name || '',
-            client_last_name: clientDataFromQuery.client_last_name || '',
-            client_preferred_name: clientDataFromQuery.client_preferred_name || '',
-          } : undefined,
-          clientName: clientDataFromQuery ?
-            `${clientDataFromQuery.client_preferred_name || clientDataFromQuery.client_first_name || ''} ${clientDataFromQuery.client_last_name || ''}`.trim() :
-            'Unknown Client',
-          // formattedDate, formattedStartTime, formattedEndTime are display properties.
-          // It's generally better to compute them in the component or a view-specific hook
-          // when the target timezone for display is known, rather than pre-populating them here
-          // without that context or making this hook timezone-dependent for display.
-          // However, if `convertAppointmentToTimeZone` is called later, they will be added.
-        };
-      });
-
-      return formattedResult;
+
+        return formattedAppointments;
+      } catch (error) {
+        console.error('[useAppointments] Error:', error);
+        toast({
+          title: "Error",
+          description: "Failed to load appointments. Please try again later.",
+          variant: "destructive"
+        });
+        return [];
+      }
     },
     enabled: !!formattedClinicianId, // Query will only run if clinicianId is available
     // React Query options:
