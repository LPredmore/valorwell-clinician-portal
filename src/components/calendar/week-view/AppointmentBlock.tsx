import React from 'react';
import { format } from 'date-fns';
import { AppointmentBlock as AppointmentBlockType, Appointment } from './useWeekViewData';
import { formatDateToTime12Hour } from '@/utils/timeZoneUtils';
import { useTimeZone } from '@/context/TimeZoneContext';

interface AppointmentBlockProps {
  appointment: AppointmentBlockType;
  hourHeight: number;
  onAppointmentClick?: (appointment: Appointment) => void;
  originalAppointments: Appointment[];
}

const AppointmentBlock: React.FC<AppointmentBlockProps> = ({
  appointment,
  hourHeight,
  onAppointmentClick,
  originalAppointments
}) => {
  const { userTimeZone } = useTimeZone();
  
  // Calculate position and height based on start and end time
  const startHour = appointment.start.getHours() + (appointment.start.getMinutes() / 60);
  const endHour = appointment.end.getHours() + (appointment.end.getMinutes() / 60);
  const duration = endHour - startHour;
  
  // First hour shown is 6 AM (index 0), so adjust position calculation
  // by subtracting 6 from the hour to get the correct vertical offset
  const displayStartHour = startHour - 6;
  const top = displayStartHour * hourHeight + 56; // 56px is the header height
  const height = duration * hourHeight;

<<<<<<< HEAD
  // Add debugging log to verify the calculation
  React.useEffect(() => {
    console.debug('Rendering appointment block:', {
      id: appointment.id,
      clientName: appointment.clientName,
      start: format(appointment.start, 'HH:mm'),
      end: format(appointment.end, 'HH:mm'),
      startHour,
      displayStartHour,
      position: { top, height }
    });
  }, [appointment.id, appointment.start, appointment.end, top, height, startHour, displayStartHour]);

=======
  // Enhanced logging for appointment positioning
  console.log(`[AppointmentBlock] Rendering appointment ${appointment.id}:`, {
    clientName: appointment.clientName,
    date: format(appointment.day, 'yyyy-MM-dd'),
    startTime: format(appointment.start, 'HH:mm:ss'),
    endTime: format(appointment.end, 'HH:mm:ss'),
    startHour,
    endHour,
    duration,
    top,
    height,
    userTimeZone
  });

  // Find the original appointment details for the click handler
>>>>>>> 00ece50d
  const handleClick = () => {
    if (onAppointmentClick) {
      const originalAppointment = originalAppointments.find(app => 
        app.id === appointment.id
      );
      
      // Log the found original appointment for debugging
      console.log('[AppointmentBlock] Original appointment data for click:', 
        originalAppointment ? {
          id: originalAppointment.id,
          date: originalAppointment.date,
          start_time: originalAppointment.start_time,
          end_time: originalAppointment.end_time,
          hasUTC: originalAppointment.appointment_datetime ? true : false,
          utc_time: originalAppointment.appointment_datetime
        } : 'Not found');
        
      if (originalAppointment) {
        onAppointmentClick(originalAppointment);
      }
    }
  };

  return (
    <div 
      className="absolute left-0.5 right-0.5 z-10 rounded-md border border-blue-400 bg-blue-50 p-1 overflow-hidden cursor-pointer hover:bg-blue-100 transition-colors shadow-sm"
      style={{ 
        top: `${top}px`, 
        height: `${height}px`,
        maxHeight: `${Math.max(height, 24)}px` // Ensure minimum height for very short appointments
      }}
      onClick={handleClick}
    >
      <div className="flex flex-col h-full text-xs">
        <div className="font-medium truncate">{appointment.clientName}</div>
        {height >= 40 && (
          <div className="text-[10px] text-gray-500 mt-0.5">
            {formatDateToTime12Hour(appointment.start)} - {formatDateToTime12Hour(appointment.end)}
          </div>
        )}
      </div>
    </div>
  );
};

export default AppointmentBlock;<|MERGE_RESOLUTION|>--- conflicted
+++ resolved
@@ -30,21 +30,6 @@
   const top = displayStartHour * hourHeight + 56; // 56px is the header height
   const height = duration * hourHeight;
 
-<<<<<<< HEAD
-  // Add debugging log to verify the calculation
-  React.useEffect(() => {
-    console.debug('Rendering appointment block:', {
-      id: appointment.id,
-      clientName: appointment.clientName,
-      start: format(appointment.start, 'HH:mm'),
-      end: format(appointment.end, 'HH:mm'),
-      startHour,
-      displayStartHour,
-      position: { top, height }
-    });
-  }, [appointment.id, appointment.start, appointment.end, top, height, startHour, displayStartHour]);
-
-=======
   // Enhanced logging for appointment positioning
   console.log(`[AppointmentBlock] Rendering appointment ${appointment.id}:`, {
     clientName: appointment.clientName,
@@ -52,6 +37,7 @@
     startTime: format(appointment.start, 'HH:mm:ss'),
     endTime: format(appointment.end, 'HH:mm:ss'),
     startHour,
+    displayStartHour, // Include the adjusted hour value
     endHour,
     duration,
     top,
@@ -60,7 +46,6 @@
   });
 
   // Find the original appointment details for the click handler
->>>>>>> 00ece50d
   const handleClick = () => {
     if (onAppointmentClick) {
       const originalAppointment = originalAppointments.find(app => 
